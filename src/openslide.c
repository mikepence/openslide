--- conflicted
+++ resolved
@@ -69,11 +69,7 @@
 }
 
 static void destroy_associated_image(gpointer data) {
-<<<<<<< HEAD
-  struct _openslide_associated_image *img = (_openslide_associated_image*)data;
-=======
   struct _openslide_associated_image *img = (struct _openslide_associated_image *) data;
->>>>>>> ce6fe76d
 
   g_free(img->argb_data);
   g_slice_free(struct _openslide_associated_image, img);
@@ -212,15 +208,9 @@
 static void add_key_to_strv(gpointer key,
 			    gpointer _OPENSLIDE_UNUSED(value),
 			    gpointer user_data) {
-<<<<<<< HEAD
-  struct add_key_to_strv_data *d = (add_key_to_strv_data*)user_data;
-
-  d->strv[d->i++] = (const char*)key;
-=======
   struct add_key_to_strv_data *d = (struct add_key_to_strv_data *) user_data;
 
   d->strv[d->i++] = (const char *) key;
->>>>>>> ce6fe76d
 }
 
 static const char **strv_from_hashtable_keys(GHashTable *h) {
@@ -458,11 +448,7 @@
 }
 
 const char *openslide_get_property_value(openslide_t *osr, const char *name) {
-<<<<<<< HEAD
-  return (const char*)g_hash_table_lookup(osr->properties, name);
-=======
   return (const char *) g_hash_table_lookup(osr->properties, name);
->>>>>>> ce6fe76d
 }
 
 const char * const *openslide_get_associated_image_names(openslide_t *osr) {
@@ -471,14 +457,9 @@
 
 void openslide_get_associated_image_dimensions(openslide_t *osr, const char *name,
 					       int64_t *w, int64_t *h) {
-<<<<<<< HEAD
-  struct _openslide_associated_image *img = (_openslide_associated_image*)g_hash_table_lookup(osr->associated_images,
-								name);
-=======
   struct _openslide_associated_image *img =
     (struct _openslide_associated_image *) g_hash_table_lookup(osr->associated_images,
 							      name);
->>>>>>> ce6fe76d
   if (img) {
     *w = img->w;
     *h = img->h;
@@ -491,14 +472,9 @@
 void openslide_read_associated_image(openslide_t *osr,
 				     const char *name,
 				     uint32_t *dest) {
-<<<<<<< HEAD
-  struct _openslide_associated_image *img = (_openslide_associated_image *)g_hash_table_lookup(osr->associated_images,
-								name);
-=======
   struct _openslide_associated_image *img =
     (struct _openslide_associated_image *) g_hash_table_lookup(osr->associated_images,
 							       name);
->>>>>>> ce6fe76d
   if (img && dest) {
     memcpy(dest, img->argb_data, img->w * img->h * 4);
   }
